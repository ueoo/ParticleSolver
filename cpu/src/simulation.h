--- conflicted
+++ resolved
@@ -37,11 +37,8 @@
     NUM_SIMULATION_TYPES,
     SMOKE_OPEN_TEST,
     SMOKE_CLOSED_TEST,
-<<<<<<< HEAD
-    VOLCANO_TEST
-=======
+    VOLCANO_TEST,
     WRECKING_BALL
->>>>>>> 0bb6f42e
 };
 
 // The basic simulation, implementing the "main solve loop" from the paper.
@@ -67,12 +64,9 @@
     void initNewtonsCradle();
     void initSmokeOpen();
     void initSmokeClosed();
-<<<<<<< HEAD
     void initRopeGas();
     void initVolcano();
-=======
     void initWreckingBall();
->>>>>>> 0bb6f42e
 
     // Basic interaction events
     void tick(double seconds);
