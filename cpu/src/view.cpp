--- conflicted
+++ resolved
@@ -160,16 +160,14 @@
     } else if (event->key() == Qt::Key_N) {
         current = CRADLE_TEST;
         sim.init(current);
-<<<<<<< HEAD
     } else if (event->key() == Qt::Key_S) {
         current = SMOKE_OPEN_TEST;
         sim.init(current);
     } else if (event->key() == Qt::Key_D) {
         current = SMOKE_CLOSED_TEST;
-=======
+        sim.init(current);
     } else if (event->key() == Qt::Key_Period) {
         current = SDF_TEST;
->>>>>>> 35e003b1
         sim.init(current);
     }
 }
